// frontend/src/components/upload/UploadManager.tsx
import React, { useState } from "react"
import { useUploadStore } from "../../stores/uploadStore"
import { uploadFileWithProgress } from "../../utils/uploadFileWithProgress"
import { useNavigate } from "react-router-dom"

export const UploadManager: React.FC = () => {
<<<<<<< HEAD
    const { addUpload, updateProgress, markSuccess, markError } = useUploadStore()
    const [isUploading, setIsUploading] = useState(false)
    const navigate = useNavigate()

    const handleFileChange = async (event: React.ChangeEvent<HTMLInputElement>) => {
        const file = event.target.files?.[0]
        if (!file) return

        setIsUploading(true)

        // add to store
        const uploadId = addUpload(file)

        try {
            // request presigned URL from backend
            const res = await fetch("/api/upload/init", {
                method: "POST",
                headers: { "Content-Type": "application/json" },
                body: JSON.stringify({ filename: file.name, type: file.type }),
            })
            if (!res.ok) throw new Error("Failed to init upload")
            const { url, moduleId } = await res.json()

            // do actual upload
            await uploadFileWithProgress(
                file,
                (pct) => updateProgress(uploadId, pct),
                { url }
            )

            // notify backend processing
            await fetch("/api/upload/complete", {
                method: "POST",
                headers: { "Content-Type": "application/json" },
                body: JSON.stringify({ moduleId, filename: file.name }),
            })

            markSuccess(uploadId, moduleId)

            // redirect to training page once done
            navigate(`/training/${moduleId}`)
        } catch (err: any) {
            console.error("Upload failed:", err)
            markError(uploadId, err.message || "Upload failed")
        } finally {
            setIsUploading(false)
        }
    }

    return (
        <div className="max-w-xl mx-auto p-6 bg-white rounded-xl shadow-md border">
            <h2 className="text-xl font-semibold mb-4">Upload Training Video</h2>

            <input
                type="file"
                accept="video/*"
                disabled={isUploading}
                onChange={handleFileChange}
                className="mb-4"
            />

            {isUploading && (
                <p className="text-sm text-gray-600">Uploading... please wait</p>
            )}
        </div>
    )
=======
  const { addUpload, updateProgress, markSuccess, markError } = useUploadStore()
  const [isUploading, setIsUploading] = useState(false)
  const navigate = useNavigate()

  const handleFileChange = async (event: React.ChangeEvent<HTMLInputElement>) => {
    const file = event.target.files?.[0]
    if (!file) return

    setIsUploading(true)

    // add to store
    const uploadId = addUpload(file)

    try {
      // request presigned URL from backend
      const res = await fetch("/api/upload/init", {
        method: "POST",
        headers: { "Content-Type": "application/json" },
        body: JSON.stringify({ filename: file.name, type: file.type }),
      })
      if (!res.ok) throw new Error("Failed to init upload")
      const { url, moduleId } = await res.json()

      // do actual upload
      await uploadFileWithProgress({
        file,
        url,
        onProgress: (pct) => updateProgress(uploadId, pct),
      })

      // notify backend processing
      await fetch("/api/upload/complete", {
        method: "POST",
        headers: { "Content-Type": "application/json" },
        body: JSON.stringify({ moduleId, filename: file.name }),
      })

      markSuccess(uploadId, moduleId)

      // redirect to training page once done
      navigate(`/training/${moduleId}`)
    } catch (err: any) {
      console.error("Upload failed:", err)
      markError(uploadId, err.message || "Upload failed")
    } finally {
      setIsUploading(false)
    }
  }

  return (
    <div className="max-w-xl mx-auto p-6 bg-white rounded-xl shadow-md border">
      <h2 className="text-xl font-semibold mb-4">Upload Training Video</h2>

      <input
        type="file"
        accept="video/*"
        disabled={isUploading}
        onChange={handleFileChange}
        className="mb-4"
      />

      {isUploading && (
        <p className="text-sm text-gray-600">Uploading... please wait</p>
      )}
    </div>
  )
>>>>>>> f5cec3f2
}<|MERGE_RESOLUTION|>--- conflicted
+++ resolved
@@ -5,74 +5,6 @@
 import { useNavigate } from "react-router-dom"
 
 export const UploadManager: React.FC = () => {
-<<<<<<< HEAD
-    const { addUpload, updateProgress, markSuccess, markError } = useUploadStore()
-    const [isUploading, setIsUploading] = useState(false)
-    const navigate = useNavigate()
-
-    const handleFileChange = async (event: React.ChangeEvent<HTMLInputElement>) => {
-        const file = event.target.files?.[0]
-        if (!file) return
-
-        setIsUploading(true)
-
-        // add to store
-        const uploadId = addUpload(file)
-
-        try {
-            // request presigned URL from backend
-            const res = await fetch("/api/upload/init", {
-                method: "POST",
-                headers: { "Content-Type": "application/json" },
-                body: JSON.stringify({ filename: file.name, type: file.type }),
-            })
-            if (!res.ok) throw new Error("Failed to init upload")
-            const { url, moduleId } = await res.json()
-
-            // do actual upload
-            await uploadFileWithProgress(
-                file,
-                (pct) => updateProgress(uploadId, pct),
-                { url }
-            )
-
-            // notify backend processing
-            await fetch("/api/upload/complete", {
-                method: "POST",
-                headers: { "Content-Type": "application/json" },
-                body: JSON.stringify({ moduleId, filename: file.name }),
-            })
-
-            markSuccess(uploadId, moduleId)
-
-            // redirect to training page once done
-            navigate(`/training/${moduleId}`)
-        } catch (err: any) {
-            console.error("Upload failed:", err)
-            markError(uploadId, err.message || "Upload failed")
-        } finally {
-            setIsUploading(false)
-        }
-    }
-
-    return (
-        <div className="max-w-xl mx-auto p-6 bg-white rounded-xl shadow-md border">
-            <h2 className="text-xl font-semibold mb-4">Upload Training Video</h2>
-
-            <input
-                type="file"
-                accept="video/*"
-                disabled={isUploading}
-                onChange={handleFileChange}
-                className="mb-4"
-            />
-
-            {isUploading && (
-                <p className="text-sm text-gray-600">Uploading... please wait</p>
-            )}
-        </div>
-    )
-=======
   const { addUpload, updateProgress, markSuccess, markError } = useUploadStore()
   const [isUploading, setIsUploading] = useState(false)
   const navigate = useNavigate()
@@ -97,11 +29,11 @@
       const { url, moduleId } = await res.json()
 
       // do actual upload
-      await uploadFileWithProgress({
+      await uploadFileWithProgress(
         file,
-        url,
-        onProgress: (pct) => updateProgress(uploadId, pct),
-      })
+        (pct) => updateProgress(uploadId, pct),
+        { url }
+      )
 
       // notify backend processing
       await fetch("/api/upload/complete", {
@@ -139,5 +71,4 @@
       )}
     </div>
   )
->>>>>>> f5cec3f2
 }